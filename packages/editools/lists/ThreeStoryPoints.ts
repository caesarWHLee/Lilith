--- conflicted
+++ resolved
@@ -144,11 +144,7 @@
         },
       }),
       ui: {
-<<<<<<< HEAD
         views: require.resolve('./views/embed-code'),
-=======
-        views: require.resolve('./views/link-button'),
->>>>>>> d8fd06e3
         createView: {
           fieldMode: 'hidden',
         },
