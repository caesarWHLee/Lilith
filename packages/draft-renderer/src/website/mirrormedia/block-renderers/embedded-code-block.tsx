import React, { useEffect, useRef } from 'react'
import { DraftEntityInstance } from 'draft-js'
import styled from 'styled-components'
import AmpEmbeddedCodeBlock from './amp/amp-embedded-code-block'
import { defaultMarginTop, defaultMarginBottom } from '../shared-style'
const Wrapper = styled.div`
  position: relative;
  ${defaultMarginTop}
  ${defaultMarginBottom}
`
export const Block = styled.div`
  position: relative;

  /* styles for image link */
  img.img-responsive {
    margin: 0 auto;
    max-width: 100%;
    height: auto;
    display: block;
  }
  //some embedded code won't set itself in the middle
  iframe {
    max-width: 100%;
    margin-right: auto;
    margin-left: auto;
  }
`

export const Caption = styled.div`
  line-height: 1.43;
  letter-spacing: 0.4px;
  font-size: 14px;
  color: #808080;
  margin-top: 8px;
  padding: 0 15px;
`

export const EmbeddedCodeBlock = (
  entity: DraftEntityInstance,
  contentLayout: string
) => {
  const { caption, embeddedCode } = entity.getData()
  const embedded = useRef(null)

  useEffect(() => {
    if (!embedded.current) return
    const node: HTMLElement = embedded.current

    const fragment = document.createDocumentFragment()

    // `embeddedCode` is a string, which may includes
    // multiple '<script>' tags and other html tags.
    // For executing '<script>' tags on the browser,
    // we need to extract '<script>' tags from `embeddedCode` string first.
    //
    // The approach we have here is to parse html string into elements,
    // and we could use DOM element built-in functions,
    // such as `querySelectorAll` method, to query '<script>' elements,
    // and other non '<script>' elements.
    const parser = new DOMParser()
    const ele = parser.parseFromString(
      `<div id="draft-embed">${embeddedCode}</div>`,
      'text/html'
    )
    const scripts = ele.querySelectorAll('script')
    const nonScripts = ele.querySelectorAll('div#draft-embed > :not(script)')

    nonScripts.forEach((ele) => {
      fragment.appendChild(ele)
    })

    scripts.forEach((s) => {
      const scriptEle = document.createElement('script')
      const attrs = s.attributes
      for (let i = 0; i < attrs.length; i++) {
        scriptEle.setAttribute(attrs[i].name, attrs[i].value)
      }
      scriptEle.text = s.text || ''
      fragment.appendChild(scriptEle)
    })

    node.appendChild(fragment)
  }, [embeddedCode])

  function convertIframesToAmp(embeddedCode) {
<<<<<<< HEAD
    // Regular expressions to match iframe and ig embed code
    const iframeRegex = /<iframe([^>]*)><\/iframe>/g
    const igEmbedRegex = /<blockquote class="instagram-media"([^>]*)<\/blockquote>/g

    // Process iframe code
    const ampEmbeddedCode = embeddedCode.replace(
      iframeRegex,
      (iframeMatch, attributes) => {
        // Check if the iframe includes 'allowfullscreen="true"'
        if (attributes.includes('allowfullscreen="true"')) {
          // Replace 'allowfullscreen' with 'allow'
=======
    // 使用 regex 拿到 iframe tag，並取得內容和 attribute
    const iframeRegex = /<iframe([^>]*)><\/iframe>/g
    const ampEmbeddedCode = embeddedCode.replace(
      iframeRegex,
      (match, attributes) => {
        // 检查 iframe 是否包含 allowfullscreen='true'
        if (attributes.includes('allowfullscreen="true"')) {
          // 将 allowfullscreen 替换为 allow
>>>>>>> a13adac4
          attributes = attributes.replace(
            'allowfullscreen="true"',
            'allow="fullscreen"'
          )
        }
<<<<<<< HEAD
        // Extract width and height from iframe attributes
        const widthMatch = /width="(\d+)"/.exec(attributes)
        const heightMatch = /height="(\d+)"/.exec(attributes)
        const width = widthMatch ? ` width="${widthMatch[1]}"` : '' // Get width
        const height = heightMatch ? ` height="${heightMatch[1]}"` : '' // Get height
        // Replace the original iframe tag with the amp-iframe tag
        return `<amp-iframe${attributes}${width}${height}></amp-iframe>`
      }
    )

    // Process ig embed code
    const ampInstagramCode = ampEmbeddedCode.replace(
      igEmbedRegex,
      (igEmbedMatch, attributes) => {
        // Extract width and height from ig embed attributes
        const widthMatch = /width: (\d+)px/.exec(attributes)
        const heightMatch = /height: (\d+)px/.exec(attributes)
        const width = widthMatch ? ` width="${widthMatch[1]}"` : '' // Get width
        const height = heightMatch ? ` height="${heightMatch[1]}"` : '' // Get height
        // Replace with amp-instagram code and add width and height attributes
        return `<amp-instagram${width}${height} data-shortcode${attributes} data-captioned</amp-instagram>`
      }
    )

    // Use regex to replace <script> tags with <amp-script>
    const scriptRegex = /<script([^>]*)><\/script>/g
    const ampScriptEmbeddedCode = ampInstagramCode.replace(
      scriptRegex,
      (match, attributes) => {
        // Get the value of the 'src' attribute
        const srcMatch = /src="([^"]*)"/.exec(attributes)
        if (srcMatch && srcMatch[1]) {
          // Replace <script> with <amp-script> and add an absolute 'src' attribute
          const absoluteSrc = `https:${srcMatch[1]}`
          return `<amp-script src="${absoluteSrc}"></amp-script>`
        }
        // If 'src' attribute is missing, replace <script> with <amp-script>
        return `<amp-script${attributes}></amp-script>`
      }
    )

    return ampScriptEmbeddedCode
=======
        // 使用 amp-iframe tag 替換原來的 iframe tag
        return `<amp-iframe${attributes}></amp-iframe>`
      }
    )

    return ampEmbeddedCode
>>>>>>> a13adac4
  }

  if (contentLayout === 'amp') {
    return (
      <div>
        <AmpEmbeddedCodeBlock
          embeddedCode={convertIframesToAmp(embeddedCode)}
        />
        {caption ? <Caption>{caption}</Caption> : null}
      </div>
    )
  }

  return (
    <Wrapper>
      <Block ref={embedded} />
      {caption ? <Caption>{caption}</Caption> : null}
    </Wrapper>
  )
}<|MERGE_RESOLUTION|>--- conflicted
+++ resolved
@@ -83,7 +83,7 @@
   }, [embeddedCode])
 
   function convertIframesToAmp(embeddedCode) {
-<<<<<<< HEAD
+
     // Regular expressions to match iframe and ig embed code
     const iframeRegex = /<iframe([^>]*)><\/iframe>/g
     const igEmbedRegex = /<blockquote class="instagram-media"([^>]*)<\/blockquote>/g
@@ -95,22 +95,12 @@
         // Check if the iframe includes 'allowfullscreen="true"'
         if (attributes.includes('allowfullscreen="true"')) {
           // Replace 'allowfullscreen' with 'allow'
-=======
-    // 使用 regex 拿到 iframe tag，並取得內容和 attribute
-    const iframeRegex = /<iframe([^>]*)><\/iframe>/g
-    const ampEmbeddedCode = embeddedCode.replace(
-      iframeRegex,
-      (match, attributes) => {
-        // 检查 iframe 是否包含 allowfullscreen='true'
-        if (attributes.includes('allowfullscreen="true"')) {
-          // 将 allowfullscreen 替换为 allow
->>>>>>> a13adac4
           attributes = attributes.replace(
             'allowfullscreen="true"',
             'allow="fullscreen"'
           )
         }
-<<<<<<< HEAD
+
         // Extract width and height from iframe attributes
         const widthMatch = /width="(\d+)"/.exec(attributes)
         const heightMatch = /height="(\d+)"/.exec(attributes)
@@ -153,14 +143,6 @@
     )
 
     return ampScriptEmbeddedCode
-=======
-        // 使用 amp-iframe tag 替換原來的 iframe tag
-        return `<amp-iframe${attributes}></amp-iframe>`
-      }
-    )
-
-    return ampEmbeddedCode
->>>>>>> a13adac4
   }
 
   if (contentLayout === 'amp') {
